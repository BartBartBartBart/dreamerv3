--- conflicted
+++ resolved
@@ -39,14 +39,9 @@
 
   replay:
     size: 5e6
-<<<<<<< HEAD
-    online: False
-    fracs: {uniform: 0.0, priority: 1.0, recency: 0.0, uncertainty: 0.0}
-=======
     online: True
     fracs: {uniform: 0.0, priority: 0.0, recency: 1.0, uncertainty: 0.0}
     uncertainty_batch_size: 65536 #32768  
->>>>>>> 3e1ba127
     prio: {exponent: 0.8, maxfrac: 0.5, initial: inf, zero_on_sample: True}
     priosignal: model
     recexp: 1.0
