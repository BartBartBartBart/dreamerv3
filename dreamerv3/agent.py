import re

import chex
import elements
import embodied.jax
import embodied.jax.nets as nn
import jax
import jax.numpy as jnp
import ninjax as nj
import numpy as np
import optax

from . import rssm

f32 = jnp.float32
i32 = jnp.int32
sg = lambda xs, skip=False: xs if skip else jax.lax.stop_gradient(xs)
sample = lambda xs: jax.tree.map(lambda x: x.sample(nj.seed()), xs)
prefix = lambda xs, p: {f'{p}/{k}': v for k, v in xs.items()}
concat = lambda xs, a: jax.tree.map(lambda *x: jnp.concatenate(x, a), *xs)
isimage = lambda s: s.dtype == np.uint8 and len(s.shape) == 3


class Agent(embodied.jax.Agent):

  banner = [
      r"---  ___                           __   ______ ---",
      r"--- |   \ _ _ ___ __ _ _ __  ___ _ \ \ / /__ / ---",
      r"--- | |) | '_/ -_) _` | '  \/ -_) '/\ V / |_ \ ---",
      r"--- |___/|_| \___\__,_|_|_|_\___|_|  \_/ |___/ ---",
  ]

  def __init__(self, obs_space, act_space, config):
    self.obs_space = obs_space
    self.act_space = act_space
    self.config = config

    exclude = ('is_first', 'is_last', 'is_terminal', 'reward')
    enc_space = {k: v for k, v in obs_space.items() if k not in exclude}
    dec_space = {k: v for k, v in obs_space.items() if k not in exclude}
    self.enc = {
        'simple': rssm.Encoder,
    }[config.enc.typ](enc_space, **config.enc[config.enc.typ], name='enc')
    self.dyn = {
        'rssm': rssm.RSSM,
    }[config.dyn.typ](act_space, **config.dyn[config.dyn.typ], name='dyn')
    self.dec = {
        'simple': rssm.Decoder,
    }[config.dec.typ](dec_space, **config.dec[config.dec.typ], name='dec')

    self.feat2tensor = lambda x: jnp.concatenate([
        nn.cast(x['deter']),
        nn.cast(x['stoch'].reshape((*x['stoch'].shape[:-2], -1)))], -1)

    scalar = elements.Space(np.float32, ())
    binary = elements.Space(bool, (), 0, 2)
    self.rew = embodied.jax.MLPHead(scalar, **config.rewhead, name='rew')
    self.con = embodied.jax.MLPHead(binary, **config.conhead, name='con')

    d1, d2 = config.policy_dist_disc, config.policy_dist_cont
    outs = {k: d1 if v.discrete else d2 for k, v in act_space.items()}
    self.pol = embodied.jax.MLPHead(
        act_space, outs, **config.policy, name='pol')

    self.val = embodied.jax.MLPHead(scalar, **config.value, name='val')
    self.slowval = embodied.jax.SlowModel(
        embodied.jax.MLPHead(scalar, **config.value, name='slowval'),
        source=self.val, **config.slowvalue)

    self.retnorm = embodied.jax.Normalize(**config.retnorm, name='retnorm')
    self.valnorm = embodied.jax.Normalize(**config.valnorm, name='valnorm')
    self.advnorm = embodied.jax.Normalize(**config.advnorm, name='advnorm')

    self.modules = [
        self.dyn, self.enc, self.dec, self.rew, self.con, self.pol, self.val]
    self.opt = embodied.jax.Optimizer(
        self.modules, self._make_opt(**config.opt), summary_depth=1,
        name='opt')

    scales = self.config.loss_scales.copy()
    rec = scales.pop('rec')
    scales.update({k: rec for k in dec_space})
    self.scales = scales

  @property
  def policy_keys(self):
    return '^(enc|dyn|dec|pol)/'

  @property
  def ext_space(self):
    spaces = {}
    spaces['consec'] = elements.Space(np.int32)
    spaces['stepid'] = elements.Space(np.uint8, 20)
    if self.config.replay_context:
      spaces.update(elements.tree.flatdict(dict(
          enc=self.enc.entry_space,
          dyn=self.dyn.entry_space,
          dec=self.dec.entry_space)))
    return spaces

  def init_policy(self, batch_size):
    zeros = lambda x: jnp.zeros((batch_size, *x.shape), x.dtype)
    return (
        self.enc.initial(batch_size),
        self.dyn.initial(batch_size),
        self.dec.initial(batch_size),
        jax.tree.map(zeros, self.act_space))

  def init_train(self, batch_size):
    return self.init_policy(batch_size)

  def init_report(self, batch_size):
    return self.init_policy(batch_size)

  def policy(self, carry, obs, mode='train'):
    (enc_carry, dyn_carry, dec_carry, prevact) = carry
    kw = dict(training=False, single=True)
    reset = obs['is_first']
    enc_carry, enc_entry, tokens = self.enc(enc_carry, obs, reset, **kw)
    dyn_carry, dyn_entry, feat = self.dyn.observe(
        dyn_carry, tokens, prevact, reset, **kw)
    dec_entry = {}
    if dec_carry:
      dec_carry, dec_entry, recons = self.dec(dec_carry, feat, reset, **kw)
    policy = self.pol(self.feat2tensor(feat), bdims=1)
    act = sample(policy)
    out = {}
    out['finite'] = elements.tree.flatdict(jax.tree.map(
        lambda x: jnp.isfinite(x).all(range(1, x.ndim)),
        dict(obs=obs, carry=carry, tokens=tokens, feat=feat, act=act)))
    carry = (enc_carry, dyn_carry, dec_carry, act)
    if self.config.replay_context:
      out.update(elements.tree.flatdict(dict(
          enc=enc_entry, dyn=dyn_entry, dec=dec_entry)))
    return carry, act, out

  def train(self, carry, data):
    carry, obs, prevact, stepid = self._apply_replay_context(carry, data)
    metrics, (carry, entries, outs, mets) = self.opt(
        self.loss, carry, obs, prevact, training=True, has_aux=True)
    metrics.update(mets)
    self.slowval.update()
    losses = outs['losses']
    outs = {}
    if self.config.replay_context:
      updates = elements.tree.flatdict(dict(
          stepid=stepid, enc=entries[0], dyn=entries[1], dec=entries[2]))
      B, T = obs['is_first'].shape
      assert all(x.shape[:2] == (B, T) for x in updates.values()), (
          (B, T), {k: v.shape for k, v in updates.items()})
      outs['replay'] = updates
<<<<<<< HEAD
    
=======

    # Priority (not working)
>>>>>>> 3e1ba127
    # if self.config.replay.fracs.priority > 0:
    #   # outs['replay']['priority'] = losses['model'] original but does not work :/
    #   priority = metrics["loss/dyn"] + metrics["loss/rep"] # New lines from Jason, replaces losses['model']
    #   outs['replay']['priority'] = priority # add priority to the output

    if self.config.replay.fracs.priority > 0:
      priority = losses['dyn'] + losses['rep']
      outs['replay']['priority'] = priority # add priority to the output

    carry = (*carry, {k: data[k][:, -1] for k in self.act_space})
    return carry, outs, metrics
 
  def pred_next(self, timestep):
    """
    Predicts the next discrete representation (z_{t+1}) and 
    latent representation (h_{t+1}) with the world model given the current timestep.

    Args:
      timestep: A dictionary containing the current timestep data, including:
        - 'dyn/deter': The current latent state h_t
        - 'dyn/stoch': The current discrete state z_t
        - 'action': The action taken at the current timestep
        
    Returns:
      next_stoch: The predicted next discrete representation (z_{t+1})
    """
    world_model = self.dyn
    timestep = jax.tree_map(jax.device_put, timestep)
    carry = ({
      "deter": nn.cast(jnp.expand_dims(timestep['dyn/deter'],0)), # The latent state h
      "stoch": nn.cast(jnp.expand_dims(timestep['dyn/stoch'],0)), # The discrete state z
    })

    action = self.prepare_single_action(timestep['action'])
    actemb = nn.DictConcat(world_model.act_space, 1)(action)
    next_deter = world_model._core(carry['deter'], carry['stoch'], actemb)
    next_logit = world_model._prior(next_deter)
    next_stoch = nn.cast(world_model._dist(next_logit).sample(seed=nj.seed()))

    return next_stoch
  
  def prepare_single_action(self, action):
    """
    Prepares a single action for the world model.

    Args:
      action: The action to be prepared.

    Returns:
      action: The prepared action.
    """
    arr = jax.device_put(action)
    arr = jnp.asarray(arr)
    if arr.shape == ():  # scalar
      arr = arr[None]
    arr = arr.astype(self.dyn.act_space['action'].dtype)
    action = {'action': jax.device_put(arr)}

    return action

  def loss(self, carry, obs, prevact, training):
    enc_carry, dyn_carry, dec_carry = carry
    reset = obs['is_first']
    B, T = reset.shape
    losses = {}
    metrics = {}

    # World model
    enc_carry, enc_entries, tokens = self.enc(
        enc_carry, obs, reset, training)
    dyn_carry, dyn_entries, los, repfeat, mets = self.dyn.loss(
        dyn_carry, tokens, prevact, reset, training)
    losses.update(los)
    metrics.update(mets)
    dec_carry, dec_entries, recons = self.dec(
        dec_carry, repfeat, reset, training)
    inp = sg(self.feat2tensor(repfeat), skip=self.config.reward_grad)
    losses['rew'] = self.rew(inp, 2).loss(obs['reward'])
    con = f32(~obs['is_terminal'])
    if self.config.contdisc:
      con *= 1 - 1 / self.config.horizon
    losses['con'] = self.con(self.feat2tensor(repfeat), 2).loss(con)
    for key, recon in recons.items():
      space, value = self.obs_space[key], obs[key]
      assert value.dtype == space.dtype, (key, space, value.dtype)
      target = f32(value) / 255 if isimage(space) else value
      losses[key] = recon.loss(sg(target))

    B, T = reset.shape
    shapes = {k: v.shape for k, v in losses.items()}
    assert all(x == (B, T) for x in shapes.values()), ((B, T), shapes)

    # Imagination
    K = min(self.config.imag_last or T, T)
    H = self.config.imag_length
    starts = self.dyn.starts(dyn_entries, dyn_carry, K)
    policyfn = lambda feat: sample(self.pol(self.feat2tensor(feat), 1))
    _, imgfeat, imgprevact = self.dyn.imagine(starts, policyfn, H, training)
    first = jax.tree.map(
        lambda x: x[:, -K:].reshape((B * K, 1, *x.shape[2:])), repfeat)
    imgfeat = concat([sg(first, skip=self.config.ac_grads), sg(imgfeat)], 1)
    lastact = policyfn(jax.tree.map(lambda x: x[:, -1], imgfeat))
    lastact = jax.tree.map(lambda x: x[:, None], lastact)
    imgact = concat([imgprevact, lastact], 1)
    assert all(x.shape[:2] == (B * K, H + 1) for x in jax.tree.leaves(imgfeat))
    assert all(x.shape[:2] == (B * K, H + 1) for x in jax.tree.leaves(imgact))
    inp = self.feat2tensor(imgfeat)
    los, imgloss_out, mets = imag_loss(
        imgact,
        self.rew(inp, 2).pred(),
        self.con(inp, 2).prob(1),
        self.pol(inp, 2),
        self.val(inp, 2),
        self.slowval(inp, 2),
        self.retnorm, self.valnorm, self.advnorm,
        update=training,
        contdisc=self.config.contdisc,
        horizon=self.config.horizon,
        **self.config.imag_loss)
    losses.update({k: v.mean(1).reshape((B, K)) for k, v in los.items()})
    metrics.update(mets)

    # Replay
    if self.config.repval_loss:
      feat = sg(repfeat, skip=self.config.repval_grad)
      last, term, rew = [obs[k] for k in ('is_last', 'is_terminal', 'reward')]
      boot = imgloss_out['ret'][:, 0].reshape(B, K)
      feat, last, term, rew, boot = jax.tree.map(
          lambda x: x[:, -K:], (feat, last, term, rew, boot))
      inp = self.feat2tensor(feat)
      los, reploss_out, mets = repl_loss(
          last, term, rew, boot,
          self.val(inp, 2),
          self.slowval(inp, 2),
          self.valnorm,
          update=training,
          horizon=self.config.horizon,
          **self.config.repl_loss)
      losses.update(los)
      metrics.update(prefix(mets, 'reploss'))

    assert set(losses.keys()) == set(self.scales.keys()), (
        sorted(losses.keys()), sorted(self.scales.keys()))
    metrics.update({f'loss/{k}': v.mean() for k, v in losses.items()})
    loss = sum([v.mean() * self.scales[k] for k, v in losses.items()])

    carry = (enc_carry, dyn_carry, dec_carry)
    entries = (enc_entries, dyn_entries, dec_entries)
    outs = {'tokens': tokens, 'repfeat': repfeat, 'losses': losses}
    return loss, (carry, entries, outs, metrics)

  def report(self, carry, data):
    if not self.config.report:
      return carry, {}

    carry, obs, prevact, _ = self._apply_replay_context(carry, data)
    (enc_carry, dyn_carry, dec_carry) = carry
    B, T = obs['is_first'].shape
    RB = min(6, B)
    metrics = {}

    # Train metrics
    _, (new_carry, entries, outs, mets) = self.loss(
        carry, obs, prevact, training=False)
    mets.update(mets)

    # Grad norms
    if self.config.report_gradnorms:
      for key in self.scales:
        try:
          lossfn = lambda data, carry: self.loss(
              carry, obs, prevact, training=False)[1][2]['losses'][key].mean()
          grad = nj.grad(lossfn, self.modules)(data, carry)[-1]
          metrics[f'gradnorm/{key}'] = optax.global_norm(grad)
        except KeyError:
          print(f'Skipping gradnorm summary for missing loss: {key}')

    # Open loop
    firsthalf = lambda xs: jax.tree.map(lambda x: x[:RB, :T // 2], xs)
    secondhalf = lambda xs: jax.tree.map(lambda x: x[:RB, T // 2:], xs)
    dyn_carry = jax.tree.map(lambda x: x[:RB], dyn_carry)
    dec_carry = jax.tree.map(lambda x: x[:RB], dec_carry)
    dyn_carry, _, obsfeat = self.dyn.observe(
        dyn_carry, firsthalf(outs['tokens']), firsthalf(prevact),
        firsthalf(obs['is_first']), training=False)
    _, imgfeat, _ = self.dyn.imagine(
        dyn_carry, secondhalf(prevact), length=T - T // 2, training=False)
    dec_carry, _, obsrecons = self.dec(
        dec_carry, obsfeat, firsthalf(obs['is_first']), training=False)
    dec_carry, _, imgrecons = self.dec(
        dec_carry, imgfeat, jnp.zeros_like(secondhalf(obs['is_first'])),
        training=False)

    # Video preds
    for key in self.dec.imgkeys:
      assert obs[key].dtype == jnp.uint8
      true = obs[key][:RB]
      pred = jnp.concatenate([obsrecons[key].pred(), imgrecons[key].pred()], 1)
      pred = jnp.clip(pred * 255, 0, 255).astype(jnp.uint8)
      error = ((i32(pred) - i32(true) + 255) / 2).astype(np.uint8)
      video = jnp.concatenate([true, pred, error], 2)

      video = jnp.pad(video, [[0, 0], [0, 0], [2, 2], [2, 2], [0, 0]])
      mask = jnp.zeros(video.shape, bool).at[:, :, 2:-2, 2:-2, :].set(True)
      border = jnp.full((T, 3), jnp.array([0, 255, 0]), jnp.uint8)
      border = border.at[T // 2:].set(jnp.array([255, 0, 0], jnp.uint8))
      video = jnp.where(mask, video, border[None, :, None, None, :])
      video = jnp.concatenate([video, 0 * video[:, :10]], 1)

      B, T, H, W, C = video.shape
      grid = video.transpose((1, 2, 0, 3, 4)).reshape((T, H, B * W, C))
      metrics[f'openloop/{key}'] = grid

    carry = (*new_carry, {k: data[k][:, -1] for k in self.act_space})
    return carry, metrics

  def _apply_replay_context(self, carry, data):
    (enc_carry, dyn_carry, dec_carry, prevact) = carry
    carry = (enc_carry, dyn_carry, dec_carry)
    stepid = data['stepid']
    obs = {k: data[k] for k in self.obs_space}
    prepend = lambda x, y: jnp.concatenate([x[:, None], y[:, :-1]], 1)
    prevact = {k: prepend(prevact[k], data[k]) for k in self.act_space}
    if not self.config.replay_context:
      return carry, obs, prevact, stepid

    K = self.config.replay_context
    nested = elements.tree.nestdict(data)
    entries = [nested.get(k, {}) for k in ('enc', 'dyn', 'dec')]
    lhs = lambda xs: jax.tree.map(lambda x: x[:, :K], xs)
    rhs = lambda xs: jax.tree.map(lambda x: x[:, K:], xs)
    rep_carry = (
        self.enc.truncate(lhs(entries[0]), enc_carry),
        self.dyn.truncate(lhs(entries[1]), dyn_carry),
        self.dec.truncate(lhs(entries[2]), dec_carry))
    rep_obs = {k: rhs(data[k]) for k in self.obs_space}
    rep_prevact = {k: data[k][:, K - 1: -1] for k in self.act_space}
    rep_stepid = rhs(stepid)

    first_chunk = (data['consec'][:, 0] == 0)
    carry, obs, prevact, stepid = jax.tree.map(
        lambda normal, replay: nn.where(first_chunk, replay, normal),
        (carry, rhs(obs), rhs(prevact), rhs(stepid)),
        (rep_carry, rep_obs, rep_prevact, rep_stepid))
    return carry, obs, prevact, stepid

  def _make_opt(
      self,
      lr: float = 4e-5,
      agc: float = 0.3,
      eps: float = 1e-20,
      beta1: float = 0.9,
      beta2: float = 0.999,
      momentum: bool = True,
      nesterov: bool = False,
      wd: float = 0.0,
      wdregex: str = r'/kernel$',
      schedule: str = 'const',
      warmup: int = 1000,
      anneal: int = 0,
  ):
    chain = []
    chain.append(embodied.jax.opt.clip_by_agc(agc))
    chain.append(embodied.jax.opt.scale_by_rms(beta2, eps))
    chain.append(embodied.jax.opt.scale_by_momentum(beta1, nesterov))
    if wd:
      assert not wdregex[0].isnumeric(), wdregex
      pattern = re.compile(wdregex)
      wdmask = lambda params: {k: bool(pattern.search(k)) for k in params}
      chain.append(optax.add_decayed_weights(wd, wdmask))
    assert anneal > 0 or schedule == 'const'
    if schedule == 'const':
      sched = optax.constant_schedule(lr)
    elif schedule == 'linear':
      sched = optax.linear_schedule(lr, 0.1 * lr, anneal - warmup)
    elif schedule == 'cosine':
      sched = optax.cosine_decay_schedule(lr, anneal - warmup, 0.1 * lr)
    else:
      raise NotImplementedError(schedule)
    if warmup:
      ramp = optax.linear_schedule(0.0, lr, warmup)
      sched = optax.join_schedules([ramp, sched], [warmup])
    chain.append(optax.scale_by_learning_rate(sched))
    return optax.chain(*chain)


def imag_loss(
    act, rew, con,
    policy, value, slowvalue,
    retnorm, valnorm, advnorm,
    update,
    contdisc=True,
    slowtar=True,
    horizon=333,
    lam=0.95,
    actent=3e-4,
    slowreg=1.0,
):
  losses = {}
  metrics = {}

  voffset, vscale = valnorm.stats()
  val = value.pred() * vscale + voffset
  slowval = slowvalue.pred() * vscale + voffset
  tarval = slowval if slowtar else val
  disc = 1 if contdisc else 1 - 1 / horizon
  weight = jnp.cumprod(disc * con, 1) / disc
  last = jnp.zeros_like(con)
  term = 1 - con
  ret = lambda_return(last, term, rew, tarval, tarval, disc, lam)

  roffset, rscale = retnorm(ret, update)
  adv = (ret - tarval[:, :-1]) / rscale
  aoffset, ascale = advnorm(adv, update)
  adv_normed = (adv - aoffset) / ascale
  logpi = sum([v.logp(sg(act[k]))[:, :-1] for k, v in policy.items()])
  ents = {k: v.entropy()[:, :-1] for k, v in policy.items()}
  policy_loss = sg(weight[:, :-1]) * -(
      logpi * sg(adv_normed) + actent * sum(ents.values()))
  losses['policy'] = policy_loss

  voffset, vscale = valnorm(ret, update)
  tar_normed = (ret - voffset) / vscale
  tar_padded = jnp.concatenate([tar_normed, 0 * tar_normed[:, -1:]], 1)
  losses['value'] = sg(weight[:, :-1]) * (
      value.loss(sg(tar_padded)) +
      slowreg * value.loss(sg(slowvalue.pred())))[:, :-1]

  ret_normed = (ret - roffset) / rscale
  metrics['adv'] = adv.mean()
  metrics['adv_std'] = adv.std()
  metrics['adv_mag'] = jnp.abs(adv).mean()
  metrics['rew'] = rew.mean()
  metrics['con'] = con.mean()
  metrics['ret'] = ret_normed.mean()
  metrics['val'] = val.mean()
  metrics['tar'] = tar_normed.mean()
  metrics['weight'] = weight.mean()
  metrics['slowval'] = slowval.mean()
  metrics['ret_min'] = ret_normed.min()
  metrics['ret_max'] = ret_normed.max()
  metrics['ret_rate'] = (jnp.abs(ret_normed) >= 1.0).mean()
  for k in act:
    metrics[f'ent/{k}'] = ents[k].mean()
    if hasattr(policy[k], 'minent'):
      lo, hi = policy[k].minent, policy[k].maxent
      metrics[f'rand/{k}'] = (ents[k].mean() - lo) / (hi - lo)

  outs = {}
  outs['ret'] = ret
  return losses, outs, metrics


def repl_loss(
    last, term, rew, boot,
    value, slowvalue, valnorm,
    update=True,
    slowreg=1.0,
    slowtar=True,
    horizon=333,
    lam=0.95,
):
  losses = {}

  voffset, vscale = valnorm.stats()
  val = value.pred() * vscale + voffset
  slowval = slowvalue.pred() * vscale + voffset
  tarval = slowval if slowtar else val
  disc = 1 - 1 / horizon
  weight = f32(~last)
  ret = lambda_return(last, term, rew, tarval, boot, disc, lam)

  voffset, vscale = valnorm(ret, update)
  ret_normed = (ret - voffset) / vscale
  ret_padded = jnp.concatenate([ret_normed, 0 * ret_normed[:, -1:]], 1)
  losses['repval'] = weight[:, :-1] * (
      value.loss(sg(ret_padded)) +
      slowreg * value.loss(sg(slowvalue.pred())))[:, :-1]

  outs = {}
  outs['ret'] = ret
  metrics = {}

  return losses, outs, metrics


def lambda_return(last, term, rew, val, boot, disc, lam):
  chex.assert_equal_shape((last, term, rew, val, boot))
  rets = [boot[:, -1]]
  live = (1 - f32(term))[:, 1:] * disc
  cont = (1 - f32(last))[:, 1:] * lam
  interm = rew[:, 1:] + (1 - cont) * live * boot[:, 1:]
  for t in reversed(range(live.shape[1])):
    rets.append(interm[:, t] + live[:, t] * cont[:, t] * rets[-1])
  return jnp.stack(list(reversed(rets))[:-1], 1)<|MERGE_RESOLUTION|>--- conflicted
+++ resolved
@@ -149,16 +149,6 @@
       assert all(x.shape[:2] == (B, T) for x in updates.values()), (
           (B, T), {k: v.shape for k, v in updates.items()})
       outs['replay'] = updates
-<<<<<<< HEAD
-    
-=======
-
-    # Priority (not working)
->>>>>>> 3e1ba127
-    # if self.config.replay.fracs.priority > 0:
-    #   # outs['replay']['priority'] = losses['model'] original but does not work :/
-    #   priority = metrics["loss/dyn"] + metrics["loss/rep"] # New lines from Jason, replaces losses['model']
-    #   outs['replay']['priority'] = priority # add priority to the output
 
     if self.config.replay.fracs.priority > 0:
       priority = losses['dyn'] + losses['rep']
